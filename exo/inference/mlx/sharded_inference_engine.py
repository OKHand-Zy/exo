--- conflicted
+++ resolved
@@ -2,11 +2,8 @@
 import numpy as np
 import mlx.core as mx
 import mlx.nn as nn
-<<<<<<< HEAD
+from mlx_lm.sample_utils import top_p_sampling
 from pathlib import Path
-=======
-from mlx_lm.sample_utils import top_p_sampling
->>>>>>> 17411dff
 from ..inference_engine import InferenceEngine
 from .stateful_model import StatefulModel
 from .sharded_utils import load_shard
@@ -15,11 +12,8 @@
 from exo.download.shard_download import ShardDownloader
 import asyncio
 from concurrent.futures import ThreadPoolExecutor
-<<<<<<< HEAD
-from functools import partial
+
 from exo.models import get_repo
-=======
->>>>>>> 17411dff
 
 def sample_logits(
   logits: mx.array,
