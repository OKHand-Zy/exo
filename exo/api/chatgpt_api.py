import uuid
import time
import asyncio
import json
import os
from pathlib import Path
from transformers import AutoTokenizer
from typing import List, Literal, Union, Dict, Optional
from aiohttp import web
import aiohttp_cors
import traceback
import signal
from exo import DEBUG, VERSION
from exo.download.download_progress import RepoProgressEvent
from exo.helpers import PrefixDict, shutdown
from exo.inference.tokenizers import resolve_tokenizer
from exo.orchestration import Node
from exo.models import build_base_shard, model_cards, get_repo, pretty_name
from typing import Callable, Optional
from exo.download.hf.hf_shard_download import HFShardDownloader
import shutil
from exo.download.hf.hf_helpers import get_hf_home, get_repo_root
from exo.apputil import create_animation_mp4

from exo.download.storedhost.sh_shard_download import SHShardDownloader
from exo.download.storedhost.sh_helpers import get_repo_root, downlaod_tokenizer_config

class Message:
  def __init__(self, role: str, content: Union[str, List[Dict[str, Union[str, Dict[str, str]]]]], tools: Optional[List[Dict]] = None):
    self.role = role
    self.content = content
    self.tools = tools

  def to_dict(self):
    data = {"role": self.role, "content": self.content}
    if self.tools:
      data["tools"] = self.tools
    return data



class ChatCompletionRequest:
  def __init__(self, model: str, messages: List[Message], temperature: float, tools: Optional[List[Dict]] = None):
    self.model = model
    self.messages = messages
    self.temperature = temperature
    self.tools = tools

  def to_dict(self):
    return {"model": self.model, "messages": [message.to_dict() for message in self.messages], "temperature": self.temperature, "tools": self.tools}


def generate_completion(
  chat_request: ChatCompletionRequest,
  tokenizer,
  prompt: str,
  request_id: str,
  tokens: List[int],
  stream: bool,
  finish_reason: Union[Literal["length", "stop"], None],
  object_type: Literal["chat.completion", "text_completion"],
) -> dict:
  completion = {
    "id": f"chatcmpl-{request_id}",
    "object": object_type,
    "created": int(time.time()),
    "model": chat_request.model,
    "system_fingerprint": f"exo_{VERSION}",
    "choices": [{
      "index": 0,
      "message": {"role": "assistant", "content": tokenizer.decode(tokens)},
      "logprobs": None,
      "finish_reason": finish_reason,
    }],
  }

  if not stream:
    completion["usage"] = {
      "prompt_tokens": len(tokenizer.encode(prompt)),
      "completion_tokens": len(tokens),
      "total_tokens": len(tokenizer.encode(prompt)) + len(tokens),
    }

  choice = completion["choices"][0]
  if object_type.startswith("chat.completion"):
    key_name = "delta" if stream else "message"
    choice[key_name] = {"role": "assistant", "content": tokenizer.decode(tokens)}
  elif object_type == "text_completion":
    choice["text"] = tokenizer.decode(tokens)
  else:
    ValueError(f"Unsupported response type: {object_type}")

  return completion


def remap_messages(messages: List[Message]) -> List[Message]:
  remapped_messages = []
  last_image = None
  for message in messages:
    if not isinstance(message.content, list):
      remapped_messages.append(message)
      continue

    remapped_content = []
    for content in message.content:
      if isinstance(content, dict):
        if content.get("type") in ["image_url", "image"]:
          image_url = content.get("image_url", {}).get("url") or content.get("image")
          if image_url:
            last_image = {"type": "image", "image": image_url}
            remapped_content.append({"type": "text", "text": "[An image was uploaded but is not displayed here]"})
        else:
          remapped_content.append(content)
      else:
        remapped_content.append(content)
    remapped_messages.append(Message(role=message.role, content=remapped_content))

  if last_image:
    # Replace the last image placeholder with the actual image content
    for message in reversed(remapped_messages):
      for i, content in enumerate(message.content):
        if isinstance(content, dict):
          if content.get("type") == "text" and content.get("text") == "[An image was uploaded but is not displayed here]":
            message.content[i] = last_image
            return remapped_messages

  return remapped_messages


def build_prompt(tokenizer, _messages: List[Message], tools: Optional[List[Dict]] = None):
  messages = remap_messages(_messages)
  chat_template_args = {
    "conversation": [m.to_dict() for m in messages],
    "tokenize": False,
    "add_generation_prompt": True
  }
  if tools: chat_template_args["tools"] = tools

  prompt = tokenizer.apply_chat_template(**chat_template_args)
  print(f"!!! Prompt: {prompt}")
  return prompt


def parse_message(data: dict):
  if "role" not in data or "content" not in data:
    raise ValueError(f"Invalid message: {data}. Must have 'role' and 'content'")
  return Message(data["role"], data["content"], data.get("tools"))


def parse_chat_request(data: dict, default_model: str):
  return ChatCompletionRequest(
    data.get("model", default_model),
    [parse_message(msg) for msg in data["messages"]],
    data.get("temperature", 0.0),
    data.get("tools", None),
  )


class PromptSession:
  def __init__(self, request_id: str, timestamp: int, prompt: str):
    self.request_id = request_id
    self.timestamp = timestamp
    self.prompt = prompt

class ChatGPTAPI:
  def __init__(self, node: Node, inference_engine_classname: str, response_timeout: int = 90, on_chat_completion_request: Callable[[str, ChatCompletionRequest, str], None] = None, default_model: Optional[str] = None):
    self.node = node
    self.inference_engine_classname = inference_engine_classname
    self.response_timeout = response_timeout
    self.on_chat_completion_request = on_chat_completion_request
    self.app = web.Application(client_max_size=100*1024*1024)  # 100MB to support image upload
    self.prompts: PrefixDict[str, PromptSession] = PrefixDict()
    self.prev_token_lens: Dict[str, int] = {}
    self.stream_tasks: Dict[str, asyncio.Task] = {}
    self.default_model = default_model or "llama-3.2-1b"

    cors = aiohttp_cors.setup(self.app)
    cors_options = aiohttp_cors.ResourceOptions(
      allow_credentials=True,
      expose_headers="*",
      allow_headers="*",
      allow_methods="*",
    )
    cors.add(self.app.router.add_get("/models", self.handle_get_models), {"*": cors_options})
    cors.add(self.app.router.add_get("/v1/models", self.handle_get_models), {"*": cors_options})
    cors.add(self.app.router.add_post("/chat/token/encode", self.handle_post_chat_token_encode), {"*": cors_options})
    cors.add(self.app.router.add_post("/v1/chat/token/encode", self.handle_post_chat_token_encode), {"*": cors_options})
    cors.add(self.app.router.add_post("/chat/completions", self.handle_post_chat_completions), {"*": cors_options})
    cors.add(self.app.router.add_post("/v1/chat/completions", self.handle_post_chat_completions), {"*": cors_options})
    cors.add(self.app.router.add_get("/v1/download/progress", self.handle_get_download_progress), {"*": cors_options})
    cors.add(self.app.router.add_get("/modelpool", self.handle_model_support), {"*": cors_options})
    cors.add(self.app.router.add_get("/healthcheck", self.handle_healthcheck), {"*": cors_options})
    cors.add(self.app.router.add_post("/quit", self.handle_quit), {"*": cors_options})
    cors.add(self.app.router.add_delete("/models/{model_name}", self.handle_delete_model), {"*": cors_options})
    cors.add(self.app.router.add_get("/initial_models", self.handle_get_initial_models), {"*": cors_options})
    cors.add(self.app.router.add_post("/create_animation", self.handle_create_animation), {"*": cors_options})
    cors.add(self.app.router.add_post("/download", self.handle_post_download), {"*": cors_options})
    cors.add(self.app.router.add_get("/topology", self.handle_get_topology), {"*": cors_options})

    if "__compiled__" not in globals():
      self.static_dir = Path(__file__).parent.parent/"tinychat"
      self.app.router.add_get("/", self.handle_root)
      self.app.router.add_static("/", self.static_dir, name="static")

    self.app.middlewares.append(self.timeout_middleware)
    self.app.middlewares.append(self.log_request)

  async def handle_quit(self, request):
    if DEBUG>=1: print("Received quit signal")
    response = web.json_response({"detail": "Quit signal received"}, status=200)
    await response.prepare(request)
    await response.write_eof()
    await shutdown(signal.SIGINT, asyncio.get_event_loop(), self.node.server)

  async def timeout_middleware(self, app, handler):
    async def middleware(request):
      try:
        return await asyncio.wait_for(handler(request), timeout=self.response_timeout)
      except asyncio.TimeoutError:
        return web.json_response({"detail": "Request timed out"}, status=408)

    return middleware

  async def log_request(self, app, handler):
    async def middleware(request):
      if DEBUG >= 2: print(f"Received request: {request.method} {request.path}")
      return await handler(request)

    return middleware

  async def handle_root(self, request):
    return web.FileResponse(self.static_dir/"index.html")

  async def handle_healthcheck(self, request):
    return web.json_response({"status": "ok"})

  async def handle_model_support(self, request):
    try:
        response = web.StreamResponse(
            status=200,
            reason='OK',
            headers={
                'Content-Type': 'text/event-stream',
                'Cache-Control': 'no-cache',
                'Connection': 'keep-alive',
            }
        )
        await response.prepare(request)

        for model_name, pretty in pretty_name.items():
            if model_name in model_cards:
                model_info = model_cards[model_name]

                if self.inference_engine_classname in model_info.get("repo", {}):
                    shard = build_base_shard(model_name, self.inference_engine_classname)
                    if shard:
                        if 'Local/' in model_name:
                          downloader = SHShardDownloader(quick_check=True)
                          downloader.current_shard = shard
                          downloader.current_repo_id = get_repo(shard.model_id, self.inference_engine_classname)
                          status = await downloader.get_shard_download_status()
                        else:
                          downloader = HFShardDownloader(quick_check=True)
                          downloader.current_shard = shard
                          downloader.current_repo_id = get_repo(shard.model_id, self.inference_engine_classname)
                          status = await downloader.get_shard_download_status()

                        download_percentage = status.get("overall") if status else None
                        total_size = status.get("total_size") if status else None
                        total_downloaded = status.get("total_downloaded") if status else False

                        model_data = {
                            model_name: {
                                "name": pretty,
                                "downloaded": download_percentage == 100 if download_percentage is not None else False,
                                "download_percentage": download_percentage,
                                "total_size": total_size,
                                "total_downloaded": total_downloaded
                            }
                        }

                        await response.write(f"data: {json.dumps(model_data)}\n\n".encode())

        await response.write(b"data: [DONE]\n\n")
        return response

    except Exception as e:
        print(f"Error in handle_model_support: {str(e)}")
        traceback.print_exc()
        return web.json_response(
            {"detail": f"Server error: {str(e)}"},
            status=500
        )

  async def handle_get_models(self, request):
    models_list = []
    for model_name, _ in model_cards.items():
      if "Local" in model_name:
        model_data = {
          "id": model_name,
          "object": "model", 
          "owned_by": "Local",
          "ready": True
        }
      else:
        model_data = {
          "id": model_name,
          "object": "model", 
          "owned_by": "exo",
          "ready": True
        }
      models_list.append(model_data)
    return web.json_response(models_list)

  async def handle_post_chat_token_encode(self, request):
    data = await request.json()
    model = data.get("model", self.default_model)
    if model and model.startswith("gpt-"):  # Handle gpt- model requests
      model = self.default_model
    if not model or model not in model_cards:
      if DEBUG >= 1: print(f"Invalid model: {model}. Supported: {list(model_cards.keys())}. Defaulting to {self.default_model}")
      model = self.default_model
    shard = build_base_shard(model, self.inference_engine_classname)
    messages = [parse_message(msg) for msg in data.get("messages", [])]
<<<<<<< HEAD
    if "Local" in shard.model_id:
      model_path = model_cards.get(shard.model_id, {}).get("repo", {}).get(self.inference_engine_classname,{})
      tokenizer = await resolve_tokenizer(model_path)
    else:
      tokenizer = await resolve_tokenizer(get_repo(shard.model_id, self.inference_engine_classname))
    prompt = build_prompt(tokenizer, messages)
=======
    tokenizer = await resolve_tokenizer(get_repo(shard.model_id, self.inference_engine_classname))
    prompt = build_prompt(tokenizer, messages, data.get("tools", None))
>>>>>>> fdc3b5ac
    tokens = tokenizer.encode(prompt)
    return web.json_response({
      "length": len(prompt),
      "num_tokens": len(tokens),
      "encoded_tokens": tokens,
      "encoded_prompt": prompt,
    })

  async def handle_get_download_progress(self, request):
    progress_data = {}
    for node_id, progress_event in self.node.node_download_progress.items():
      if isinstance(progress_event, RepoProgressEvent):
        progress_data[node_id] = progress_event.to_dict()
      else:
        print(f"Unknown progress event type: {type(progress_event)}. {progress_event}")
    return web.json_response(progress_data)

  async def handle_post_chat_completions(self, request):
    data = await request.json()
    if DEBUG >= 2: print(f"Handling chat completions request from {request.remote}: {data}")
    stream = data.get("stream", False)
    chat_request = parse_chat_request(data, self.default_model)
    if chat_request.model and chat_request.model.startswith("gpt-"):  # to be compatible with ChatGPT tools, point all gpt- model requests to default model
      chat_request.model = self.default_model
    if not chat_request.model or chat_request.model not in model_cards:
      if DEBUG >= 1: print(f"Invalid model: {chat_request.model}. Supported: {list(model_cards.keys())}. Defaulting to {self.default_model}")
      chat_request.model = self.default_model

    shard = build_base_shard(chat_request.model, self.inference_engine_classname)
    if not shard:
      supported_models = [model for model, info in model_cards.items() if self.inference_engine_classname in info.get("repo", {})]
      return web.json_response(
        {"detail": f"Unsupported model: {chat_request.model} with inference engine {self.inference_engine_classname}. Supported models for this engine: {supported_models}"},
        status=400,
      )

    if os.path.isfile(chat_request.model):
      model_path = model_cards.get(shard.model_id, {}).get("repo", {}).get(self.inference_engine_classname,{})
      tokenizer = await resolve_tokenizer(model_path)
    else:
      if shard.model_id.startswith("Local"):
        await downlaod_tokenizer_config(shard.model_id)
      tokenizer = await resolve_tokenizer(get_repo(shard.model_id, self.inference_engine_classname))
    if DEBUG >= 4: print(f"Resolved tokenizer: {tokenizer}")

    prompt = build_prompt(tokenizer, chat_request.messages, chat_request.tools)
    request_id = str(uuid.uuid4())
    if self.on_chat_completion_request:
      try:
        self.on_chat_completion_request(request_id, chat_request, prompt)
      except Exception as e:
        if DEBUG >= 2: traceback.print_exc()
    # request_id = None
    # match = self.prompts.find_longest_prefix(prompt)
    # if match and len(prompt) > len(match[1].prompt):
    #     if DEBUG >= 2:
    #       print(f"Prompt for request starts with previous prompt {len(match[1].prompt)} of {len(prompt)}: {match[1].prompt}")
    #     request_id = match[1].request_id
    #     self.prompts.add(prompt, PromptSession(request_id=request_id, timestamp=int(time.time()), prompt=prompt))
    #     # remove the matching prefix from the prompt
    #     prompt = prompt[len(match[1].prompt):]
    # else:
    #   request_id = str(uuid.uuid4())
    #   self.prompts.add(prompt, PromptSession(request_id=request_id, timestamp=int(time.time()), prompt=prompt))

    callback_id = f"chatgpt-api-wait-response-{request_id}"
    callback = self.node.on_token.register(callback_id)

    if DEBUG >= 2: print(f"Sending prompt from ChatGPT api {request_id=} {shard=} {prompt=}")

    try:
      await asyncio.wait_for(asyncio.shield(asyncio.create_task(self.node.process_prompt(shard, prompt, request_id=request_id))), timeout=self.response_timeout)

      if DEBUG >= 2: print(f"Waiting for response to finish. timeout={self.response_timeout}s")

      if stream:
        response = web.StreamResponse(
          status=200,
          reason="OK",
          headers={
            "Content-Type": "text/event-stream",
            "Cache-Control": "no-cache",
          },
        )
        await response.prepare(request)

        async def stream_result(_request_id: str, tokens: List[int], is_finished: bool):
          prev_last_tokens_len = self.prev_token_lens.get(_request_id, 0)
          self.prev_token_lens[_request_id] = max(prev_last_tokens_len, len(tokens))
          new_tokens = tokens[prev_last_tokens_len:]
          finish_reason = None
          eos_token_id = tokenizer.special_tokens_map.get("eos_token_id") if hasattr(tokenizer, "_tokenizer") and isinstance(tokenizer._tokenizer,
                                                                                                                             AutoTokenizer) else getattr(tokenizer, "eos_token_id", None)
          if len(new_tokens) > 0 and new_tokens[-1] == eos_token_id:
            new_tokens = new_tokens[:-1]
            if is_finished:
              finish_reason = "stop"
          if is_finished and not finish_reason:
            finish_reason = "length"

          completion = generate_completion(
            chat_request,
            tokenizer,
            prompt,
            request_id,
            new_tokens,
            stream,
            finish_reason,
            "chat.completion",
          )
          if DEBUG >= 2: print(f"Streaming completion: {completion}")
          try:
            await response.write(f"data: {json.dumps(completion)}\n\n".encode())
          except Exception as e:
            if DEBUG >= 2: print(f"Error streaming completion: {e}")
            if DEBUG >= 2: traceback.print_exc()

        def on_result(_request_id: str, tokens: List[int], is_finished: bool):
          if _request_id == request_id: self.stream_tasks[_request_id] = asyncio.create_task(stream_result(_request_id, tokens, is_finished))

          return _request_id == request_id and is_finished

        _, tokens, _ = await callback.wait(on_result, timeout=self.response_timeout)
        if request_id in self.stream_tasks:  # in case there is still a stream task running, wait for it to complete
          if DEBUG >= 2: print("Pending stream task. Waiting for stream task to complete.")
          try:
            await asyncio.wait_for(self.stream_tasks[request_id], timeout=30)
          except asyncio.TimeoutError:
            print("WARNING: Stream task timed out. This should not happen.")
        await response.write_eof()
        return response
      else:
        _, tokens, _ = await callback.wait(
          lambda _request_id, tokens, is_finished: _request_id == request_id and is_finished,
          timeout=self.response_timeout,
        )

        finish_reason = "length"
        eos_token_id = tokenizer.special_tokens_map.get("eos_token_id") if isinstance(getattr(tokenizer, "_tokenizer", None), AutoTokenizer) else tokenizer.eos_token_id
        if DEBUG >= 2: print(f"Checking if end of tokens result {tokens[-1]=} is {eos_token_id=}")
        if tokens[-1] == eos_token_id:
          tokens = tokens[:-1]
          finish_reason = "stop"

        return web.json_response(generate_completion(chat_request, tokenizer, prompt, request_id, tokens, stream, finish_reason, "chat.completion"))
    except asyncio.TimeoutError:
      return web.json_response({"detail": "Response generation timed out"}, status=408)
    except Exception as e:
      if DEBUG >= 2: traceback.print_exc()
      return web.json_response({"detail": f"Error processing prompt (see logs with DEBUG>=2): {str(e)}"}, status=500)
    finally:
      deregistered_callback = self.node.on_token.deregister(callback_id)
      if DEBUG >= 2: print(f"Deregister {callback_id=} {deregistered_callback=}")

  async def handle_delete_model(self, request):
    try:
      model_name = request.match_info.get('model_name')
      if DEBUG >= 2: print(f"Attempting to delete model: {model_name}")

      if not model_name or model_name not in model_cards:
        return web.json_response(
          {"detail": f"Invalid model name: {model_name}"},
          status=400
          )

      shard = build_base_shard(model_name, self.inference_engine_classname)
      if not shard:
        return web.json_response(
          {"detail": "Could not build shard for model"},
          status=400
        )

      repo_id = get_repo(shard.model_id, self.inference_engine_classname)
      if DEBUG >= 2: print(f"Repo ID for model: {repo_id}")
      
      if repo_id.startswith("local"):
        lm_dir = get_repo_root(repo_id)
        print(lm_dir)
        if DEBUG >= 2: print(f"Looking for model files in: {lm_dir}")

        if os.path.exists(lm_dir):
          if DEBUG >= 2: print(f"Found model files at {lm_dir}, deleting...")
          try:
            shutil.rmtree(lm_dir)
            return web.json_response({
              "status": "success",
              "message": f"Model {model_name} deleted successfully",
              "path": str(lm_dir)
            })
          except Exception as e:
            return web.json_response({
              "detail": f"Failed to delete model files: {str(e)}"
            }, status=500)
        else:
          return web.json_response({
            "detail": f"Model files not found at {lm_dir}"
          }, status=404)
      
      else:
        # Get the HF cache directory using the helper function
        hf_home = get_hf_home()
        cache_dir = get_repo_root(repo_id)

        if DEBUG >= 2: print(f"Looking for model files in: {cache_dir}")

        if os.path.exists(cache_dir):
          if DEBUG >= 2: print(f"Found model files at {cache_dir}, deleting...")
          try:
            shutil.rmtree(cache_dir)
            return web.json_response({
              "status": "success",
              "message": f"Model {model_name} deleted successfully",
              "path": str(cache_dir)
            })
          except Exception as e:
            return web.json_response({
              "detail": f"Failed to delete model files: {str(e)}"
            }, status=500)
        else:
          return web.json_response({
            "detail": f"Model files not found at {cache_dir}"
          }, status=404)

    except Exception as e:
        print(f"Error in handle_delete_model: {str(e)}")
        traceback.print_exc()
        return web.json_response({
            "detail": f"Server error: {str(e)}"
        }, status=500)

  async def handle_get_initial_models(self, request):
    model_data = {}
    for model_name, pretty in pretty_name.items():
        model_data[model_name] = {
            "name": pretty,
            "downloaded": None,  # Initially unknown
            "download_percentage": None,  # Change from 0 to null
            "total_size": None,
            "total_downloaded": None,
            "loading": True  # Add loading state
        }
    return web.json_response(model_data)

  async def handle_create_animation(self, request):
    try:
      data = await request.json()
      replacement_image_path = data.get("replacement_image_path")
      device_name = data.get("device_name", "Local Device")
      prompt_text = data.get("prompt", "")

      if DEBUG >= 2: print(f"Creating animation with params: replacement_image={replacement_image_path}, device={device_name}, prompt={prompt_text}")

      if not replacement_image_path:
        return web.json_response({"error": "replacement_image_path is required"}, status=400)

      # Create temp directory if it doesn't exist
      tmp_dir = Path(tempfile.gettempdir())/"exo_animations"
      tmp_dir.mkdir(parents=True, exist_ok=True)

      # Generate unique output filename in temp directory
      output_filename = f"animation_{uuid.uuid4()}.mp4"
      output_path = str(tmp_dir/output_filename)

      if DEBUG >= 2: print(f"Animation temp directory: {tmp_dir}, output file: {output_path}, directory exists: {tmp_dir.exists()}, directory permissions: {oct(tmp_dir.stat().st_mode)[-3:]}")

      # Create the animation
      create_animation_mp4(
        replacement_image_path,
        output_path,
        device_name,
        prompt_text
      )

      return web.json_response({
        "status": "success",
        "output_path": output_path
      })

    except Exception as e:
      if DEBUG >= 2: traceback.print_exc()
      return web.json_response({"error": str(e)}, status=500)

  async def handle_post_download(self, request):
    try:
      data = await request.json()
      model_name = data.get("model")
      if not model_name: return web.json_response({"error": "model parameter is required"}, status=400)
      if model_name not in model_cards: return web.json_response({"error": f"Invalid model: {model_name}. Supported models: {list(model_cards.keys())}"}, status=400)
      shard = build_base_shard(model_name, self.inference_engine_classname)
      if not shard: return web.json_response({"error": f"Could not build shard for model {model_name}"}, status=400)
      asyncio.create_task(self.node.inference_engine.ensure_shard(shard))

      return web.json_response({
        "status": "success",
        "message": f"Download started for model: {model_name}"
      })
    except Exception as e:
      if DEBUG >= 2: traceback.print_exc()
      return web.json_response({"error": str(e)}, status=500)

  async def handle_get_topology(self, request):
    try:
      topology = self.node.current_topology
      if topology:
        return web.json_response(topology.to_json())
      else:
        return web.json_response({})
    except Exception as e:
      if DEBUG >= 2: traceback.print_exc()
      return web.json_response(
        {"detail": f"Error getting topology: {str(e)}"},
        status=500
      )

  async def run(self, host: str = "0.0.0.0", port: int = 52415):
    runner = web.AppRunner(self.app)
    await runner.setup()
    site = web.TCPSite(runner, host, port)
    await site.start()<|MERGE_RESOLUTION|>--- conflicted
+++ resolved
@@ -322,17 +322,12 @@
       model = self.default_model
     shard = build_base_shard(model, self.inference_engine_classname)
     messages = [parse_message(msg) for msg in data.get("messages", [])]
-<<<<<<< HEAD
     if "Local" in shard.model_id:
       model_path = model_cards.get(shard.model_id, {}).get("repo", {}).get(self.inference_engine_classname,{})
       tokenizer = await resolve_tokenizer(model_path)
     else:
       tokenizer = await resolve_tokenizer(get_repo(shard.model_id, self.inference_engine_classname))
-    prompt = build_prompt(tokenizer, messages)
-=======
-    tokenizer = await resolve_tokenizer(get_repo(shard.model_id, self.inference_engine_classname))
     prompt = build_prompt(tokenizer, messages, data.get("tools", None))
->>>>>>> fdc3b5ac
     tokens = tokenizer.encode(prompt)
     return web.json_response({
       "length": len(prompt),
