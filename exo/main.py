--- conflicted
+++ resolved
@@ -185,10 +185,7 @@
       current_shard = node.get_current_shard(Shard.from_dict(status.get("shard")))
       
       if "Local" in current_shard.model_id or os.path.isdir(current_shard.model_id):
-<<<<<<< HEAD
         # TODO: open ftp to share download model 
-=======
->>>>>>> f6fc6659
         print("Local model detected, skip download")
         pass
       else:
